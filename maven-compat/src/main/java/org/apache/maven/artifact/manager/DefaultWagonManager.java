--- conflicted
+++ resolved
@@ -281,17 +281,8 @@
     public void getArtifact( Artifact artifact, List<ArtifactRepository> remoteRepositories, TransferListener downloadMonitor, boolean force )
         throws TransferFailedException, ResourceDoesNotExistException
     {
-<<<<<<< HEAD
-    	if(remoteRepositories == null)
-    	{
-    		throw new IllegalArgumentException("remoteRepositories: null");
-    	}
-    	
-        for (ArtifactRepository repository : remoteRepositories) {
-=======
         for ( ArtifactRepository repository : remoteRepositories )
         {
->>>>>>> 101dd853
             try
             {
                 getArtifact( artifact, repository, downloadMonitor, force );
