--- conflicted
+++ resolved
@@ -27,30 +27,12 @@
 import org.apache.maven.embedder.MavenEmbedder;
 import org.apache.maven.embedder.MavenEmbedderException;
 import org.apache.maven.execution.MavenExecutionRequest;
-<<<<<<< HEAD
-import org.apache.maven.model.Model;
-import org.apache.maven.model.Profile;
-import org.apache.maven.model.Repository;
-import org.apache.maven.model.RepositoryPolicy;
-import org.apache.maven.monitor.event.DefaultEventMonitor;
-import org.apache.maven.monitor.event.EventMonitor;
-import org.apache.maven.profiles.DefaultProfileManager;
-import org.apache.maven.profiles.ProfileActivationContext;
-import org.apache.maven.profiles.ProfileActivationException;
-import org.apache.maven.profiles.ProfileManager;
-import org.apache.maven.realm.DefaultMavenRealmManager;
-=======
->>>>>>> 101dd853
 import org.apache.maven.repository.RepositorySystem;
 import org.apache.maven.settings.MavenSettingsBuilder;
 import org.apache.maven.settings.Mirror;
 import org.apache.maven.settings.Settings;
 import org.apache.maven.settings.SettingsUtils;
 import org.apache.maven.toolchain.ToolchainsBuilder;
-<<<<<<< HEAD
-import org.codehaus.plexus.PlexusContainer;
-=======
->>>>>>> 101dd853
 import org.codehaus.plexus.component.annotations.Component;
 import org.codehaus.plexus.component.annotations.Requirement;
 import org.codehaus.plexus.logging.AbstractLogEnabled;
@@ -70,50 +52,12 @@
 
     @Requirement
     private ToolchainsBuilder toolchainsBuilder;
-<<<<<<< HEAD
-
-    // 2009-03-05 Oleg: this component is defined sub-classed in this package
-    @Requirement(hint = "maven")
-    private SecDispatcher securityDispatcher;
-=======
->>>>>>> 101dd853
 
     public MavenExecutionRequest populateDefaults( MavenExecutionRequest request, Configuration configuration )
         throws MavenEmbedderException
     {
-<<<<<<< HEAD
-        eventing( request, configuration );
-
-        reporter( request, configuration );
-
-        executionProperties( request, configuration );
-
-        pom( request, configuration );
-
-        settings( request, configuration );
-
-        localRepository( request, configuration );
-
-        toolchains( request, configuration );
-
-        artifactTransferMechanism( request, configuration );
-
-        realmManager( request, configuration );
-
-        profileManager( request, configuration );
-
-        processSettings( request, configuration );
-
-        return request;
-    }
-
-    private void reporter( MavenExecutionRequest request, Configuration configuration )
-    {
-        if ( request.getErrorReporter() == null )
-=======
         // copy configuration to request
         if ( request.getSettings() == null )
->>>>>>> 101dd853
         {
             if ( configuration.getGlobalSettingsFile() != null )
             {
@@ -212,47 +156,7 @@
         {
             for ( org.apache.maven.settings.Profile rawProfile : settings.getProfiles() )
             {
-<<<<<<< HEAD
-                Profile profile = SettingsUtils.convertFromSettingsProfile( rawProfile );
-
-                profileManager.addProfile( profile );
-            }
-
-            // We need to convert profile repositories to artifact repositories
-            try
-            {
-                for ( Profile profile : profileManager.getActiveProfiles() )
-                {
-                    for ( Repository r : profile.getRepositories() )
-                    {
-                        try
-                        {
-                            request.addRemoteRepository( repositorySystem.buildArtifactRepository( r ) );
-                        }
-                        catch ( InvalidRepositoryException e )
-                        {
-                            throw new MavenEmbedderException( "Cannot create remote repository " + r.getId(), e );
-                        }
-                    }
-                    for ( Repository r : profile.getPluginRepositories() )
-                    {
-                        try
-                        {
-                            request.addRemoteRepository( repositorySystem.buildArtifactRepository( r ) );
-                        }
-                        catch ( InvalidRepositoryException e )
-                        {
-                            throw new MavenEmbedderException( "Cannot create remote repository " + r.getId(), e );
-                        }
-                    }                    
-                }
-=======
                 request.addProfile( SettingsUtils.convertFromSettingsProfile( rawProfile ) );                
->>>>>>> 101dd853
-            }
-            catch ( ProfileActivationException e )
-            {
-                throw new MavenEmbedderException( "Cannot determine active profiles", e );
             }
         }
         
@@ -454,21 +358,8 @@
 
         toolchains( request );
 
-<<<<<<< HEAD
-        ProfileManager globalProfileManager = new DefaultProfileManager( activationContext );
-
-        request.setProfileManager( globalProfileManager );
-        request.setProfileActivationContext( activationContext );
-=======
         processSettings( request );
                 
         return request;
->>>>>>> 101dd853
-    }
-
-    private void toolchains( MavenExecutionRequest request, Configuration configuration )
-    {
-        toolchainsBuilder.setUserToolchainsFile( request.getUserToolchainsFile() );
-    }
-
+    }
 }